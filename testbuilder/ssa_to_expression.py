--- conflicted
+++ resolved
@@ -90,13 +90,7 @@
 
         code = self.visit(node.parent, stop)
 
-<<<<<<< HEAD
-        # print("node.parent", node.parent, id(node.parent))
-        branches = []
-=======
-        print("node.parent", node.parent, id(node.parent))
         branches: List[List[z3.BoolRef]] = []
->>>>>>> ef1ef7cb
         types = []
         if node.true_branch:
             self.type_manager.push()
