--- conflicted
+++ resolved
@@ -1,10 +1,11 @@
 # from __future__ import annotations
+from collections.abc import Iterable
 from copy import copy
 from functools import singledispatch
 from typing import (
     Any,
+    Callable,
     Generator,
-    Callable,
     Generic,
     List,
     MutableMapping as MMapping,
@@ -15,30 +16,25 @@
     TypeVar,
     cast,
 )
-from collections.abc import Iterable
 
 from logbook import Logger, StderrHandler
-<<<<<<< HEAD
-=======
 from toolz import pipe
 
->>>>>>> 90b409b4
+import dataclasses
 from typeassert import assertify
 
-import dataclasses
 from . import nodetree as n, ssa_basic_blocks as sbb
 from .conditional_elimination import ConditionalElimination
+from .coroutines import result, retrieve, run_to_suspend
 from .nodetree import AddedLine
 from .target_manager import TargetManager
 from .visitor import (
     GatherVisitor,
+    GenericVisitor,
     SearchVisitor,
     SimpleVisitor,
     UpdateVisitor,
-    GenericVisitor,
 )
-from .coroutines import result, run_to_suspend, retrieve
-
 
 Coroutine = Generator[None, sbb.BasicBlock, sbb.BasicBlock]
 
@@ -62,36 +58,10 @@
 
     def visit_Module(self, module: sbb.Module) -> sbb.Request:
         for func in module.functions.values():
-<<<<<<< HEAD
-            # These are the two cases where we can be sure that the
-            # function is entirely outside of the line range. In
-            # either of these cases, we will ignore the
-            # function. Otherwise, we need to see if there's code to
-            # include from it.
-            if isinstance(func.lines, int):
-                if func.lines > self.max_line:
-                    log.notice(
-                        f"Throwing out {func} because {func.lines} > "
-                        f"{self.max_line}"
-                    )
-                    continue
-            start = min(func.lines)
-            end = max(func.lines)
-            if start > self.max_line or end < self.min_line:
-                log.notice(
-                    f"Throwing out {func} because {start} > {self.max_line}"
-                    f" or {end} < {self.min_line}"
-                )
-                continue
-            res = self.visit_FunctionDef(func)
-            if res is not None:
-                code.append(res)
-=======
             updated = self.visit_FunctionDef(func)
             if updated is not None:
                 assert isinstance(updated, sbb.FunctionDef)
                 return sbb.Request(module=module, code=updated)
->>>>>>> 90b409b4
             else:
                 log.notice(f"Throwing out `{func.name}` because no lines were kept")
         blocktree = self.visit_BlockTree(module.code)
